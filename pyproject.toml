--- conflicted
+++ resolved
@@ -13,13 +13,10 @@
 scikit-image = "^0.19.2"
 networkx = "^2.8"
 matplotlib = "^3.5.1"
-<<<<<<< HEAD
-torch-geometric = "^2.0.4"
-=======
 torchvision = "^0.12.0"
 tqdm = "^4.64.0"
 ipywidgets = "^7.7.0"
->>>>>>> 7448b591
+torch-geometric = "^2.0.4"
 
 [tool.poetry.dev-dependencies]
 pytest = "^5.2"

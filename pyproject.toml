[tool.poetry]
name = "layout-gnn"
version = "0.1.0"
description = ""
authors = ["SSamDav <ssam_dav@hotmail.com>"]

[tool.poetry.dependencies]
python = "^3.9"
numpy = "^1.22.3"
pandas = "^1.4.2"
jupyterlab = "^3.3.4"
torch = "^1.11.0"
scikit-image = "^0.19.2"
networkx = "^2.8"
matplotlib = "^3.5.1"
torchvision = "^0.12.0"
tqdm = "^4.64.0"
ipywidgets = "^7.7.0"
<<<<<<< HEAD
torch-geometric = "^2.0.4"
class-resolver = "^0.3.9"
=======
google-cloud-storage = "^2.3.0"
joblib = "^1.1.0"
>>>>>>> 1b2e87f9

[tool.poetry.dev-dependencies]
pytest = "^5.2"
bandit = "^1.7.4"

[build-system]
requires = ["poetry-core>=1.0.0"]
build-backend = "poetry.core.masonry.api"<|MERGE_RESOLUTION|>--- conflicted
+++ resolved
@@ -16,13 +16,10 @@
 torchvision = "^0.12.0"
 tqdm = "^4.64.0"
 ipywidgets = "^7.7.0"
-<<<<<<< HEAD
+google-cloud-storage = "^2.3.0"
+joblib = "^1.1.0"
 torch-geometric = "^2.0.4"
 class-resolver = "^0.3.9"
-=======
-google-cloud-storage = "^2.3.0"
-joblib = "^1.1.0"
->>>>>>> 1b2e87f9
 
 [tool.poetry.dev-dependencies]
 pytest = "^5.2"
